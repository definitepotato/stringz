const std = @import("std");

pub fn build(b: *std.Build) void {
    const target = b.standardTargetOptions(.{});
    const optimize = b.standardOptimizeOption(.{});

<<<<<<< HEAD
    _ = b.addModule("string", .{ .root_source_file = b.path("stringz.zig") });

    var main_tests = b.addTest(.{
        .root_source_file = b.path("stringz-tests.zig"),
=======
    _ = b.addModule("string", .{
        .root_source_file = b.path("zig-string.zig"),
        .target = target,
        .optimize = optimize,
    });

    const test_mod = b.addModule("string-tests", .{
        .root_source_file = b.path("zig-string-tests.zig"),
>>>>>>> 0a681caf
        .target = target,
        .optimize = optimize,
    });

    const main_tests = b.addTest(.{
        .root_module = test_mod,
    });

    const run_main_tests = b.addRunArtifact(main_tests);
    const test_step = b.step("test", "Run library tests");
    test_step.dependOn(&run_main_tests.step);
}<|MERGE_RESOLUTION|>--- conflicted
+++ resolved
@@ -4,12 +4,6 @@
     const target = b.standardTargetOptions(.{});
     const optimize = b.standardOptimizeOption(.{});
 
-<<<<<<< HEAD
-    _ = b.addModule("string", .{ .root_source_file = b.path("stringz.zig") });
-
-    var main_tests = b.addTest(.{
-        .root_source_file = b.path("stringz-tests.zig"),
-=======
     _ = b.addModule("string", .{
         .root_source_file = b.path("zig-string.zig"),
         .target = target,
@@ -18,7 +12,6 @@
 
     const test_mod = b.addModule("string-tests", .{
         .root_source_file = b.path("zig-string-tests.zig"),
->>>>>>> 0a681caf
         .target = target,
         .optimize = optimize,
     });
