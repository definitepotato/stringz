--- conflicted
+++ resolved
@@ -1,12 +1,7 @@
 .{
     .name = .stringz,
     .version = "0.10.0",
-<<<<<<< HEAD
-    .minimum_zig_version = "0.14.0",
-    .fingerprint = 0xcd46d25165d43c8a,
-=======
     .minimum_zig_version = "0.15.1",
     .fingerprint = 0xd2ee692e5a4bdae9,
->>>>>>> 0a681caf
     .paths = .{""},
 }