[![CI](https://github.com/JakubSzark/zig-string/actions/workflows/main.yml/badge.svg)](https://github.com/JakubSzark/zig-string/actions/workflows/main.yml)

# Zig String (A UTF-8 String Library)

This library is a UTF-8 compatible **string** library for the **Zig** programming language. 
I made this for the sole purpose to further my experience and understanding of zig.
Also it may be useful for some people who need it (including myself), with future projects. Project is also open for people to add to and improve. Please check the **issues** to view requested features.

# Basic Usage
```zig
const String = @import("./zig-string.zig").String;
// ...

// Use your favorite allocator
var arena = ArenaAllocator.init(std.heap.page_allocator);
defer arena.deinit();

// Create your String
var myString = String.init(arena.allocator());
defer myString.deinit();

// Use functions provided
try myString.concat("🔥 Hello!");
_ = myString.pop();
try myString.concat(", World 🔥");

// Success!
assert(myString.cmp("🔥 Hello, World 🔥"));

```

# Installation
Add this to your build.zig.zon

```zig
.dependencies = .{
    .string = .{
        .url = "https://github.com/JakubSzark/zig-string/archive/refs/heads/master.tar.gz",
        //the correct hash will be suggested by zig
    }
}

```

And add this to you build.zig.zon

```zig
    const string = b.dependency("string", .{
        .target = target,
        .optimize = optimize,
    });
    exe.addModule("string", string.module("string"));

```

You can then import the library into your code like this

```zig
const String = @import("string").String;
```


# Things needed
- Optimizations
- Multi-Language toUppercase & toLowercase
- Better documentation
- More Testing

# How to Contribute
1. Fork
2. Clone
3. Add Features (Use Zig FMT)
4. Make a Test
5. Pull Request
6. Success!

# Working Features
If there are any issues with <b>complexity</b> please <b>open an issue</b>
(I'm no expert when it comes to complexity)

Function      | Description                              
--------------|------------------------------------------
allocate      | Sets the internal buffer size            
capacity      | Returns the capacity of the String       
charAt        | Returns character at index               
clear         | Clears the contents of the String        
clone         | Copies this string to a new one         
cmp           | Compares to string literal              
concat        | Appends a string literal to the end      
deinit        | De-allocates the String                  
find          | Finds first string literal appearance    
rfind         | Finds last string literal appearance    
init          | Creates a String with an Allocator       
init_with_contents| Creates a String with specified contents 
insert        | Inserts a character at an index          
isEmpty       | Checks if length is zero                 
iterator      | Returns a StringIterator over the String 
len           | Returns count of characters stored       
pop           | Removes the last character              
remove        | Removes a character at an index          
removeRange   | Removes a range of characters            
repeat        | Repeats string n times                  
reverse       | Reverses all the characters              
split         | Returns a slice based on delimiters      
splitToString | Returns a String based on delimiters     
str           | Returns the String as a slice           
substr        | Creates a string from a range          
toLowercase   | Converts (ASCII) characters to lowercase 
toOwned       | Creates an owned slice of the String     
toUppercase   | Converts (ASCII) characters to uppercase 
trim          | Removes whitelist from both ends         
trimEnd       | Remove whitelist from the end            
trimStart     | Remove whitelist from the start          
truncate      | Realloc to the length                    
<<<<<<< HEAD
isEmpty       | Checks if length is zero                 
repeat        | Repeats string n times                  
charAt        | Returns character at index 
set_str       | Set's buffer value from string literal              
writer        | Returns a std.io.Writer for the String 
=======
writer        | Returns a std.io.Writer for the String 
starts_with   | Determines if the given string begins with the given value
ends_with     | Determines if the given string ends with the given value
replace       | Replace all occurrences of the search string with the replacement string
>>>>>>> 7c2a158a
<|MERGE_RESOLUTION|>--- conflicted
+++ resolved
@@ -112,15 +112,8 @@
 trimEnd       | Remove whitelist from the end            
 trimStart     | Remove whitelist from the start          
 truncate      | Realloc to the length                    
-<<<<<<< HEAD
-isEmpty       | Checks if length is zero                 
-repeat        | Repeats string n times                  
-charAt        | Returns character at index 
 set_str       | Set's buffer value from string literal              
-writer        | Returns a std.io.Writer for the String 
-=======
 writer        | Returns a std.io.Writer for the String 
 starts_with   | Determines if the given string begins with the given value
 ends_with     | Determines if the given string ends with the given value
-replace       | Replace all occurrences of the search string with the replacement string
->>>>>>> 7c2a158a
+replace       | Replace all occurrences of the search string with the replacement string